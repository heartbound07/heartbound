--- conflicted
+++ resolved
@@ -1,6 +1,7 @@
 package com.app.heartbound.config;
 
 import com.app.heartbound.services.discord.LeaderboardCommandListener;
+import com.app.heartbound.services.discord.LevelCardCommandListener;
 import com.app.heartbound.services.discord.ChatActivityListener;
 import com.app.heartbound.services.discord.CreditsCommandListener;
 import com.app.heartbound.services.discord.WelcomeListener;
@@ -10,11 +11,7 @@
 import com.app.heartbound.services.discord.FishCommandListener;
 import com.app.heartbound.services.discord.StatsCommandListener;
 import com.app.heartbound.services.discord.BreakupCommandListener;
-<<<<<<< HEAD
-import com.app.heartbound.services.discord.LevelCardCommandListener;
-=======
 import com.app.heartbound.services.discord.DailyCommandListener;
->>>>>>> ec77e885
 import com.app.heartbound.services.discord.DiscordMessageListenerService;
 import com.app.heartbound.services.discord.DiscordVoiceTimeTrackerService;
 import com.app.heartbound.services.discord.UserVoiceActivityService;
@@ -131,13 +128,8 @@
                     )
                     // Register all listeners EXCEPT shopCommandListener and statsCommandListener (we'll register them manually)
                     .addEventListeners(leaderboardCommandListener, chatActivityListener, 
-<<<<<<< HEAD
-                                      creditsCommandListener, welcomeListener, welcomeCommandListener,
-                                      inventoryCommandListener, fishCommandListener, levelCardCommandListener,
-=======
                                       creditsCommandListener, dailyCommandListener, welcomeListener, welcomeCommandListener,
                                       inventoryCommandListener, fishCommandListener,
->>>>>>> ec77e885
                                       discordMessageListenerService, discordVoiceTimeTrackerService,
                                       userVoiceActivityService)
                     .build();
