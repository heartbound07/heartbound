--- conflicted
+++ resolved
@@ -1,10 +1,6 @@
 import { useState } from 'react';
 import { motion, AnimatePresence } from 'framer-motion';
-<<<<<<< HEAD
-import { X, Clock, Users, RefreshCw, LogOut, AlertCircle } from 'lucide-react';
-=======
 import { X, Users, RefreshCw, LogOut, AlertCircle } from 'lucide-react';
->>>>>>> 8b5031ed
 import { Button } from '@/components/ui/button';
 import { Card, CardContent, CardHeader, CardTitle } from '@/components/ui/card';
 import { Badge } from '@/components/ui/valorant/badge';
