--- conflicted
+++ resolved
@@ -154,12 +154,7 @@
       )}
 
       <section
-<<<<<<< HEAD
         className="games-section"
-=======
-        className="games-section flex flex-col items-center justify-center px-4 md:px-8"
-        style={{ minHeight: "calc(100vh - 425px)" }}
->>>>>>> fba8835e
       >
         <h2
           className="games-title animate-fadeSlideIn mb-10"
@@ -171,11 +166,7 @@
         >
           Choose Your Game
         </h2>
-<<<<<<< HEAD
         <div className="games-grid">
-=======
-        <div className="games-grid w-full max-w-6xl mx-auto">
->>>>>>> fba8835e
           {games.map((game) => (
             <div
               key={game.id}
