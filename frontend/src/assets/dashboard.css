/* Import Tailwind directives first */
@tailwind utilities;

/* Updated dashboard styles for a modern, aesthetic, and responsive design */

/* Navigation-specific styles have been removed.
   See dashboard-navigation.css for .dashboard-nav, .nav-item, .logout-button, etc. */

/* Root variables for consistent styling */
:root {
  --primary-bg: #ffffff;
  --secondary-bg: rgba(255, 255, 255, 0.15);
  --text-primary: #ffffff;
<<<<<<< HEAD
  --text-secondary: #888888;
  --hover-bg: rgba(255, 255, 255, 0.3);
  --border-color: rgba(255, 255, 255, 0.3);
  --sidebar-width: 280px;
=======
  --text-secondary: rgba(255, 255, 255, 0.7);
  --hover-bg: rgba(255, 255, 255, 0.25);
  --border-color: rgba(255, 255, 255, 0.25);
  --sidebar-width: 260px;
>>>>>>> fba8835e
  --sidebar-collapsed-width: 80px;
  --header-height: 70px;
  --transition-speed: 0.3s;
  --card-border-radius: 16px;
  --shadow-color: rgba(0, 0, 0, 0.1);
  --shadow-lg: 0 10px 25px -5px var(--shadow-color);
}

/* Container for the entire dashboard */
.dashboard-container {
<<<<<<< HEAD
  @apply min-h-screen w-full bg-gradient-to-br from-[#6B5BE6] to-[#8878f0] relative;
  display: flex; /* Add flex display to properly align sidebar and content */
=======
  @apply min-h-screen w-full bg-gradient-to-br from-[#6B5BE6] to-[#8878f0] relative overflow-hidden;
>>>>>>> fba8835e
}

/* Content section for the dashboard */
.dashboard-content {
<<<<<<< HEAD
  @apply p-4 flex-1 overflow-y-auto;
  margin-left: var(--sidebar-width);
  min-height: 100vh;
  width: calc(100% - var(--sidebar-width));
=======
  @apply ml-64 p-8 md:p-10 lg:p-12 transition-all duration-300;
>>>>>>> fba8835e
}

/* Loader style for dashboard loading state */
.dashboard-loading {
  @apply text-xl font-semibold flex items-center justify-center h-[50vh];
}

/* Card styling for stats and other cards */
.dashboard-card {
  @apply bg-white/20 backdrop-blur-xl rounded-xl p-6 shadow-xl 
         transition-all duration-300 hover:scale-[1.02] hover:bg-white/25
         border border-white/15 hover:border-white/25;
}

/* Grid layout for stats cards */
.stats-grid {
  @apply grid grid-cols-1 md:grid-cols-3 gap-6 lg:gap-8 max-w-6xl mx-auto;
}

/* Games section styling */
.games-section {
<<<<<<< HEAD
  @apply flex flex-col items-center justify-center;
  width: 100%;
  max-width: 1200px; /* Limit maximum width */
  margin: 0 auto; /* Center horizontally */
  height: calc(100vh - 120px); /* Take almost full height of viewport */
  padding: 2rem; /* Add some padding */
}

.games-title {
  @apply text-3xl font-bold text-white text-center mb-8;
=======
  @apply mt-8 transition-all duration-300;
}

.games-title {
  @apply text-3xl md:text-4xl font-bold text-white text-center mb-8;
>>>>>>> fba8835e
}

/* Better responsive grid with more consistent centering */
.games-grid {
<<<<<<< HEAD
  @apply grid gap-6 w-full place-items-center;
  grid-template-columns: repeat(auto-fit, minmax(250px, 1fr));
  max-width: 1100px; /* Limit the maximum width of the grid */
  margin: 0 auto; /* Center the grid */
=======
  @apply grid grid-cols-1 sm:grid-cols-2 md:grid-cols-3 lg:grid-cols-4 gap-4 md:gap-6;
>>>>>>> fba8835e
}

/* Additional utility classes */
.card-title {
  @apply text-white font-medium;
}

.card-value {
  @apply text-white text-2xl font-bold;
}

/* Error message styling */
.dashboard-error {
  @apply text-center text-red-300 mb-6 p-4 rounded-lg bg-red-500/10 backdrop-blur-sm;
}

/* Dashboard greeting animation enhancement */
.dashboard-greeting {
  @apply transform transition-all duration-500;
}

/* Responsive adjustments */
@media (max-width: 1280px) {
  .games-grid {
    @apply grid-cols-1 sm:grid-cols-2 md:grid-cols-3 gap-5;
  }
}

@media (max-width: 768px) {
  .dashboard-content {
    @apply ml-0 p-4;
    margin-top: var(--header-height);
    width: 100%;
  }
  .dashboard-greeting {
    @apply text-4xl;
  }
  .games-grid {
    @apply grid-cols-1 sm:grid-cols-2 gap-4;
  }
}

@media (max-width: 640px) {
  .games-grid {
    @apply grid-cols-1;
  }
  .stats-grid {
    @apply grid-cols-1 gap-4;
  }
}

/* We can remove these custom utilities and use arbitrary values directly */<|MERGE_RESOLUTION|>--- conflicted
+++ resolved
@@ -11,17 +11,10 @@
   --primary-bg: #ffffff;
   --secondary-bg: rgba(255, 255, 255, 0.15);
   --text-primary: #ffffff;
-<<<<<<< HEAD
   --text-secondary: #888888;
   --hover-bg: rgba(255, 255, 255, 0.3);
   --border-color: rgba(255, 255, 255, 0.3);
   --sidebar-width: 280px;
-=======
-  --text-secondary: rgba(255, 255, 255, 0.7);
-  --hover-bg: rgba(255, 255, 255, 0.25);
-  --border-color: rgba(255, 255, 255, 0.25);
-  --sidebar-width: 260px;
->>>>>>> fba8835e
   --sidebar-collapsed-width: 80px;
   --header-height: 70px;
   --transition-speed: 0.3s;
@@ -32,24 +25,16 @@
 
 /* Container for the entire dashboard */
 .dashboard-container {
-<<<<<<< HEAD
   @apply min-h-screen w-full bg-gradient-to-br from-[#6B5BE6] to-[#8878f0] relative;
   display: flex; /* Add flex display to properly align sidebar and content */
-=======
-  @apply min-h-screen w-full bg-gradient-to-br from-[#6B5BE6] to-[#8878f0] relative overflow-hidden;
->>>>>>> fba8835e
 }
 
 /* Content section for the dashboard */
 .dashboard-content {
-<<<<<<< HEAD
   @apply p-4 flex-1 overflow-y-auto;
   margin-left: var(--sidebar-width);
   min-height: 100vh;
   width: calc(100% - var(--sidebar-width));
-=======
-  @apply ml-64 p-8 md:p-10 lg:p-12 transition-all duration-300;
->>>>>>> fba8835e
 }
 
 /* Loader style for dashboard loading state */
@@ -71,7 +56,6 @@
 
 /* Games section styling */
 .games-section {
-<<<<<<< HEAD
   @apply flex flex-col items-center justify-center;
   width: 100%;
   max-width: 1200px; /* Limit maximum width */
@@ -82,25 +66,14 @@
 
 .games-title {
   @apply text-3xl font-bold text-white text-center mb-8;
-=======
-  @apply mt-8 transition-all duration-300;
-}
-
-.games-title {
-  @apply text-3xl md:text-4xl font-bold text-white text-center mb-8;
->>>>>>> fba8835e
 }
 
 /* Better responsive grid with more consistent centering */
 .games-grid {
-<<<<<<< HEAD
   @apply grid gap-6 w-full place-items-center;
   grid-template-columns: repeat(auto-fit, minmax(250px, 1fr));
   max-width: 1100px; /* Limit the maximum width of the grid */
   margin: 0 auto; /* Center the grid */
-=======
-  @apply grid grid-cols-1 sm:grid-cols-2 md:grid-cols-3 lg:grid-cols-4 gap-4 md:gap-6;
->>>>>>> fba8835e
 }
 
 /* Additional utility classes */
